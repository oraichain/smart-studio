const path = require('path');
const webpack = require('webpack');
const ForkTsCheckerWebpackPlugin = require('fork-ts-checker-webpack-plugin');
const shell = require('shelljs');

const distPath = path.resolve(__dirname, process.env.DIST_FOLDER || 'dist');

module.exports = (env, options) => {
  const config = {
    entry: {
      main: './src/index.tsx',
      'editor.worker': 'monaco-editor/esm/vs/editor/editor.worker.js'
    },
    output: {
      filename: '[name].bundle.js',
      chunkFilename: '[name].bundle.js',
      path: distPath,
      publicPath: '/',
      globalObject: 'this'
    },

    // Enable sourcemaps for debugging webpack's output.
    devtool: options.mode === 'production' ? false : 'inline-source-map',

    devServer: {
      liveReload: false
    },

    resolve: {
      alias: {
        'react-dom': '@hot-loader/react-dom'
      },
      // Add '.ts' and '.tsx' as resolvable extensions.
      extensions: ['.ts', '.tsx', '.js', '.json']
    },

    module: {
      rules: [
        { test: /\.css$/, use: ['style-loader', 'css-loader'] },
        { test: /\.(png|woff|woff2|eot|ttf|svg)$/, loader: 'url-loader?limit=100000' },
        // All files with a '.ts' or '.tsx' extension will be handled by 'ts-loader'.
        {
          test: /\.(j|t)s(x)?$/,
          exclude: /node_modules/,
          use: {
            loader: 'babel-loader',
            options: {
              cacheDirectory: true,
              babelrc: false,
              presets: [
                [
                  '@babel/preset-env',
                  { targets: { browsers: 'last 2 versions' } } // or whatever your project requires
                ],
                '@babel/preset-typescript',
                '@babel/preset-react'
              ],
              plugins: [
                '@babel/plugin-transform-modules-commonjs',
                // plugin-proposal-decorators is only needed if you're using experimental decorators in TypeScript
                ['@babel/plugin-proposal-decorators', { legacy: true }],
                ['@babel/plugin-proposal-class-properties', { loose: true }],
                '@babel/transform-runtime',
                'react-hot-loader/babel'
              ]
            }
          }
        },

        // All output '.js' files will have any sourcemaps re-processed by 'source-map-loader'.
        { enforce: 'pre', test: /\.js$/, loader: 'source-map-loader', exclude: path.resolve(__dirname, 'node_modules') }
      ]
    },

    // When importing a module whose path matches one of the following, just
    // assume a corresponding global variable exists and use that instead.
    // This is important because it allows us to avoid bundling all of our
    // dependencies, which allows browsers to cache those libraries between builds.

    plugins: [
      new ForkTsCheckerWebpackPlugin(),
      new webpack.DefinePlugin({
        'process.env.SERVICE_URL': JSON.stringify(process.env.SERVICE_URL),
        'process.env.WALLET_URL': JSON.stringify(process.env.WALLET_URL || 'https://oraiwallet.web.app'),
        'process.env.LCD': JSON.stringify(process.env.LCD || 'https://lcd.testnet.oraiscan.io')
      })
<<<<<<< HEAD
    ]
=======
    ],
    performance: {
      hints: false,
      maxEntrypointSize: 512000,
      maxAssetSize: 512000
    },
    optimization: {
      splitChunks: {
        cacheGroups: {
          editor: {
            // Editor bundle
            test: /[\\/]node_modules\/(monaco-editor\/esm\/vs\/(nls\.js|editor|platform|base|basic-languages|language\/(css|html|json|typescript)\/monaco\.contribution\.js)|style-loader\/lib|css-loader\/lib\/css-base\.js)/,
            name: 'monaco-editor',
            chunks: 'async'
          }
        }
      }
    }
>>>>>>> f34708b9
  };

  if (options.mode === 'production') {
    config.plugins.push({
      apply: (compiler) => {
        compiler.hooks.afterEmit.tap('AfterEmitPlugin', (compilation) => {
          // copy file to destination
          shell.exec(`yarn templates ${distPath}/templates`);
          shell.cp(path.resolve(__dirname, 'index.html'), distPath);
          shell.cp(path.resolve(__dirname, 'config.json'), distPath);
          shell.cp('-r', path.resolve(__dirname, 'style'), distPath);
          shell.cp('-r', path.resolve(__dirname, 'fonts'), distPath);
          shell.cp('-r', path.resolve(__dirname, 'lib'), distPath);
          shell.cp('-r', path.resolve(__dirname, 'img'), distPath);
        });
      }
    });
  }
  return config;
};<|MERGE_RESOLUTION|>--- conflicted
+++ resolved
@@ -84,14 +84,11 @@
         'process.env.WALLET_URL': JSON.stringify(process.env.WALLET_URL || 'https://oraiwallet.web.app'),
         'process.env.LCD': JSON.stringify(process.env.LCD || 'https://lcd.testnet.oraiscan.io')
       })
-<<<<<<< HEAD
-    ]
-=======
     ],
     performance: {
       hints: false,
-      maxEntrypointSize: 512000,
-      maxAssetSize: 512000
+      maxEntrypointSize: 5120000,
+      maxAssetSize: 5120000
     },
     optimization: {
       splitChunks: {
@@ -105,7 +102,6 @@
         }
       }
     }
->>>>>>> f34708b9
   };
 
   if (options.mode === 'production') {
