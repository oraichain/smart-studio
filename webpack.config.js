--- conflicted
+++ resolved
@@ -1,5 +1,6 @@
 const path = require('path');
 const webpack = require('webpack');
+const MonacoWebpackPlugin = require('monaco-editor-webpack-plugin');
 const ForkTsCheckerWebpackPlugin = require('fork-ts-checker-webpack-plugin');
 const shell = require('shelljs');
 
@@ -7,10 +8,7 @@
 
 module.exports = (env, options) => {
   const config = {
-    entry: {
-      main: './src/index.tsx',
-      'editor.worker': 'monaco-editor/esm/vs/editor/editor.worker.js'
-    },
+    entry: './src/index.tsx',
     output: {
       filename: '[name].bundle.js',
       chunkFilename: '[name].bundle.js',
@@ -79,6 +77,7 @@
 
     plugins: [
       new ForkTsCheckerWebpackPlugin(),
+      new MonacoWebpackPlugin(),
       new webpack.DefinePlugin({
         'process.env.SERVICE_URL': JSON.stringify(process.env.SERVICE_URL),
         'process.env.WALLET_URL': JSON.stringify(process.env.WALLET_URL || 'https://oraiwallet.web.app'),
@@ -88,13 +87,8 @@
     // maximum 20 MB
     performance: {
       hints: false,
-<<<<<<< HEAD
-      maxEntrypointSize: 5120000,
-      maxAssetSize: 5120000
-=======
       maxEntrypointSize: 20480000,
       maxAssetSize: 20480000
->>>>>>> 90e8b28e
     },
     optimization: {
       splitChunks: {
