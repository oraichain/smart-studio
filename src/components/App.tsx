--- conflicted
+++ resolved
@@ -18,12 +18,7 @@
 import * as Mousetrap from "mousetrap";
 import { Sandbox } from "./Sandbox";
 import { Gulpy, testGulpy } from "../gulpy";
-<<<<<<< HEAD
-import { GoDelete, GoPencil, GoGear, GoVerified, GoFileCode, GoQuote, GoFileBinary, GoFile, GoDesktopDownload, GoBook, GoRepoForked, GoRocket, GoBeaker, GoThreeBars } from "./Icons";
-=======
-import { Menu, MenuItem } from "./Menu";
 import { GoDelete, GoPencil, GoGear, GoVerified, GoFileCode, GoQuote, GoFileBinary, GoFile, GoDesktopDownload, GoBook, GoRepoForked, GoRocket, GoBeaker, GoThreeBars, GoGist } from "./Icons";
->>>>>>> 199e8889
 import { Button } from "./Button";
 
 import * as ReactModal from "react-modal";
@@ -549,7 +544,6 @@
         />);
     } else {
       toolbarButtons.push(
-<<<<<<< HEAD
         <Button
           icon={<GoPencil />}
           label="Update"
@@ -567,26 +561,20 @@
           }}
         />,
         <Button
+          icon={<GoGist />}
+          label="Gist"
+          title="Export to Gist"
+          onClick={() => {
+            this.gist();
+          }}
+        />,
+        <Button
           icon={<GoRocket />}
           label="Share"
           onClick={() => {
             this.share();
           }}
         />);
-=======
-        <Button icon={<GoPencil />} label="Update" title="Update Fiddle" onClick={() => {
-          this.update();
-        }} />,
-        <Button icon={<GoRepoForked />} label="Fork" title="Fork Fiddle" onClick={() => {
-          this.fork();
-        }} />,
-        <Button icon={<GoGist />} label="Gist" title="Export to Gist" onClick={() => {
-          this.gist();
-        }} />,
-        <Button icon={<GoRocket />} label="Share" onClick={() => {
-          this.share();
-        }} />);
->>>>>>> 199e8889
     }
     toolbarButtons.push(
       <Button
@@ -679,8 +667,10 @@
 
     return <div className="fill">
       {this.state.toast &&
-        <Toast onDismiss={this.onToastDismiss.bind(this)}
-               message={["Gist Created!", <a href={this.state.toast} target="_blank" className="gist-link">Open in new tab.</a>]}
+        <Toast
+          // tslint:disable-next-line:jsx-no-bind
+          onDismiss={this.onToastDismiss.bind(this)}
+          message={<span>"Gist Created!" <a href={this.state.toast} target="_blank" className="gist-link">Open in new tab.</a></span>}
         />
       }
       {this.state.newProjectDialog &&
