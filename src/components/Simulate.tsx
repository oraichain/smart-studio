import React from 'react';
import { Terminal } from 'xterm';
import { AttachAddon } from 'xterm-addon-attach';
import { FitAddon } from 'xterm-addon-fit'
import { Service } from '../service';
import { getServiceURL, ServiceTypes } from '../compilerServices/sendRequest';

export interface SimulateProps {
  projectName: string
}

export class Simulate extends React.Component<SimulateProps, {}> {
  container: HTMLDivElement;
  xterm: Terminal;
  socket: WebSocket;
  timer: number;
  pid: string;

  private setContainer(container: HTMLDivElement) {
    if (container == null) {
      return;
    }
    this.container = container;
  }

  componentWillUnmount() {
    this.xterm?.dispose();
    this.socket?.close();
    window.clearInterval(this.timer);
  }

  isForceClose = false;
  async componentDidMount() {
    // Attach the socket to term    
    this.xterm = new Terminal();
    const fitAddon = new FitAddon();
    this.xterm.loadAddon(fitAddon);
    // auto fit
    this.timer = window.setInterval(() => {
      fitAddon.fit();
    }, 1000);
    this.xterm.open(this.container);

    this.xterm.onResize((size: { cols: number, rows: number }) => {
      if (!this.pid) {
        return;
      }
      const cols = size.cols;
      const rows = size.rows;
      Service.resizeTerminal(this.pid, cols, rows);
    });

    const pid = await Service.createTerminal(this.props.projectName, this.xterm.cols, this.xterm.rows);
    if (pid) {
      this.socket = await Service.createTerminalSocket(pid);
      this.socket.onclose = () => {
        if (! this.isForceClose) {
          this.xterm.write('\n\n\x1b[31mSimulate session is terminated due to no actions, please re-active!');
        }
      }
      const attachAddon = new AttachAddon(this.socket);
      this.pid = pid;

      let baseURL = await getServiceURL(ServiceTypes.Service);
      if (!baseURL.startsWith('http')) {
        baseURL = window.location.protocol + baseURL;
      }
      this.xterm.write(`🚀  Rest Server is started at \x1b[32m\x1b[1m${baseURL}/terminals/${pid}/wasm\x1b[0m\n\n\r`);
      this.xterm.loadAddon(attachAddon);
    } else {
      this.xterm.write(`\x1b[31mWasm file is not built`);
    }

<<<<<<< HEAD
=======

  }

  shouldComponentUpdate(nextProps: any, nextState: any) {
    if (this.props.projectName === nextProps.projectName) {
      return false;
    }

    return true;
  }

  async componentDidUpdate() {
    // reload terminal
    this.isForceClose = true;
    await this.componentWillUnmount();
    await this.componentDidMount();
    this.isForceClose = false;
>>>>>>> adda0288
  }

  render() {
    return <div className="fill" ref={(ref) => this.setContainer(ref)} />;
  }
}<|MERGE_RESOLUTION|>--- conflicted
+++ resolved
@@ -71,9 +71,6 @@
       this.xterm.write(`\x1b[31mWasm file is not built`);
     }
 
-<<<<<<< HEAD
-=======
-
   }
 
   shouldComponentUpdate(nextProps: any, nextState: any) {
@@ -90,7 +87,6 @@
     await this.componentWillUnmount();
     await this.componentDidMount();
     this.isForceClose = false;
->>>>>>> adda0288
   }
 
   render() {
