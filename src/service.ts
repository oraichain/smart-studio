/* Copyright 2018 Mozilla Foundation
 *
 * Permission is hereby granted, free of charge, to any person obtaining a copy
 * of this software and associated documentation files (the "Software"), to deal
 * in the Software without restriction, including without limitation the rights
 * to use, copy, modify, merge, publish, distribute, sublicense, and/or sell
 * copies of the Software, and to permit persons to whom the Software is
 * furnished to do so, subject to the following conditions:
 *
 * The above copyright notice and this permission notice shall be included in all
 * copies or substantial portions of the Software.
 *
 * THE SOFTWARE IS PROVIDED "AS IS", WITHOUT WARRANTY OF ANY KIND, EXPRESS OR
 * IMPLIED, INCLUDING BUT NOT LIMITED TO THE WARRANTIES OF MERCHANTABILITY,
 * FITNESS FOR A PARTICULAR PURPOSE AND NONINFRINGEMENT. IN NO EVENT SHALL THE
 * AUTHORS OR COPYRIGHT HOLDERS BE LIABLE FOR ANY CLAIM, DAMAGES OR OTHER
 * LIABILITY, WHETHER IN AN ACTION OF CONTRACT, TORT OR OTHERWISE, ARISING FROM,
 * OUT OF OR IN CONNECTION WITH THE SOFTWARE OR THE USE OR OTHER DEALINGS IN THE
 * SOFTWARE.
 */
<<<<<<< HEAD
import { File, Project, Directory, FileType, isBinaryFileType, fileTypeFromFileName } from './models';
import { IStatusProvider } from './models/types';
import { decodeRestrictedBase64ToBytes, base64EncodeBytes } from './util';
=======
import { File, Project, Directory, FileType, Problem, isBinaryFileType, fileTypeFromFileName, IStatusProvider } from './models';
import { padLeft, padRight, isBranch, toAddress, decodeRestrictedBase64ToBytes, base64EncodeBytes } from './util';
>>>>>>> f92e69bc
import { processJSFile, RewriteSourcesContext } from './utils/rewriteSources';
import { getCurrentRunnerInfo } from './utils/taskRunner';
import { getServiceURL, ServiceTypes } from './compilerServices/sendRequest';
<<<<<<< HEAD
=======

import jwtDecode from 'jwt-decode';


declare var capstone: {
  ARCH_X86: any;
  MODE_64: any;
  Cs: any;
};
>>>>>>> f92e69bc

declare var Module: ({}) => any;

declare var showdown: {
  Converter: any;
  setFlavor: Function;
};

export interface IFiddleFile {
  name: string;
  data?: string;
  type?: 'binary' | 'text';
}

export interface ISaveFiddleResponse {
  id: string;
  message: string;
  success: boolean;
}

export interface ICreateFiddleRequest {
  files: IFiddleFile[];
}

export interface ILoadFiddleResponse {
  files: IFiddleFile[];
  id: string;
  message: string;
  success: boolean;
}

export { Language } from './compilerServices';

export class Service {
  // private static worker = new ServiceWorker();

  static getMarkers(response: string): monaco.editor.IMarkerData[] {
    // Parse and annotate errors if compilation fails.
    const annotations: monaco.editor.IMarkerData[] = [];
    if (response.indexOf('(module') !== 0) {
      const re1 = /^.*?:(\d+?):(\d+?):\s(.*)$/gm;
      let m: any;
      // Single position.
      while ((m = re1.exec(response)) !== null) {
        if (m.index === re1.lastIndex) {
          re1.lastIndex++;
        }
        const startLineNumber = parseInt(m[1], 10);
        const startColumn = parseInt(m[2], 10);
        const message = m[3];
        let severity = monaco.MarkerSeverity.Info;
        if (message.indexOf('error') >= 0) {
          severity = monaco.MarkerSeverity.Error;
        } else if (message.indexOf('warning') >= 0) {
          severity = monaco.MarkerSeverity.Warning;
        }
        annotations.push({
          severity,
          message,
          startLineNumber: startLineNumber,
          startColumn: startColumn,
          endLineNumber: startLineNumber,
          endColumn: startColumn
        });
      }
      // Range. This is generated via the -diagnostics-print-source-range-info
      // clang flag.
      const re2 = /^.*?:\d+?:\d+?:\{(\d+?):(\d+?)-(\d+?):(\d+?)\}:\s(.*)$/gm;
      while ((m = re2.exec(response)) !== null) {
        if (m.index === re2.lastIndex) {
          re2.lastIndex++;
        }
        const message = m[5];
        let severity = monaco.MarkerSeverity.Info;
        if (message.indexOf('error') >= 0) {
          severity = monaco.MarkerSeverity.Error;
        } else if (message.indexOf('warning') >= 0) {
          severity = monaco.MarkerSeverity.Warning;
        }
        annotations.push({
          severity,
          message,
          startLineNumber: parseInt(m[1], 10),
          startColumn: parseInt(m[2], 10),
          endLineNumber: parseInt(m[3], 10),
          endColumn: parseInt(m[4], 10)
        });
      }
    }
    return annotations;
  }

  static async loadJSON(uri: string): Promise<ILoadFiddleResponse> {
    const baseURL = await getServiceURL(ServiceTypes.Service);
    const response = await fetch(`${baseURL}/project?name=${uri}`, {
      headers: new Headers({ 
        'Content-type': 'application/json; charset=utf-8',
        Authorization: `Bearer ${getAccessToken()}`
      })
    });
    return await response.json();
  }

  static async saveJSON(json: ICreateFiddleRequest, uri: string): Promise<ISaveFiddleResponse> {
    const update = !!uri;
    if (update) {
      const baseURL = await getServiceURL(ServiceTypes.Service);
      const response = await fetch(`${baseURL}/project?name=${uri}`, {
        method: 'POST',
        headers: new Headers({
          Authorization: `Bearer ${getAccessToken()}`,
          'Content-type': 'application/json; charset=utf-8' }),
        body: JSON.stringify(json)
      });
      const ret = await response.json();
      return ret;
    }
  }

  static async saveFile(file: File): Promise<ISaveFiddleResponse> {
    const fileData = file.getData();
    // there is no content to save
    if (!fileData) {
      return {
        id: file.name,
        success: true,
        message: `File ${file.name} created`
      };
    }

    const json: IFiddleFile = {
      name: file.getPath(),
      data: fileData.toString()
    };
    const baseURL = await getServiceURL(ServiceTypes.Service);
    const response = await fetch(`${baseURL}/file`, {
      method: 'POST',
      headers: new Headers({ 
        Authorization: `Bearer ${getAccessToken()}`,
        'Content-type': 'application/json; charset=utf-8' }),
      body: JSON.stringify(json)
    });
    const ret = await response.json();
    return ret;
  }

  static async deleteFile(file: File): Promise<ISaveFiddleResponse> {
    const json: IFiddleFile = {
      name: file.getPath()
    };
    const baseURL = await getServiceURL(ServiceTypes.Service);
    const response = await fetch(`${baseURL}/file`, {
      method: 'DELETE',
      headers: new Headers({ 
        Authorization: `Bearer ${getAccessToken()}`,
        'Content-type': 'application/json; charset=utf-8' }),
      body: JSON.stringify(json)
    });
    const ret = await response.json();
    return ret;
  }

  static async renameFile(file: File, name: string): Promise<ISaveFiddleResponse> {
    const json = {
      name: file.getPath(),
      newName: name
    };
    const baseURL = await getServiceURL(ServiceTypes.Service);
    const response = await fetch(`${baseURL}/file`, {
      method: 'PUT',
      headers: new Headers({
        Authorization: `Bearer ${getAccessToken()}`,
        'Content-type': 'application/json; charset=utf-8' }),
      body: JSON.stringify(json)
    });
    const ret = await response.json();
    return ret;
  }

  static parseFiddleURI(): string {
    let uri = window.location.search.substring(1);
    if (uri) {
      const i = uri.indexOf('/');
      if (i > 0) {
        uri = uri.substring(0, i);
      }
    }
    return uri;
  }

  static async exportToWallet(file: File): Promise<IFiddleFile> {
    const filePath = file.getPath();
    const baseURL = await getServiceURL(ServiceTypes.Service);
    const response = await fetch(`${baseURL}/file?name=${filePath}`, {
      headers: new Headers({
        Authorization: `Bearer ${getAccessToken()}`
      })
    });
    const ret = await response.json();
    return ret;
  }

  static async buildProject(name: string): Promise<ILoadFiddleResponse> {
    const baseURL = await getServiceURL(ServiceTypes.Service);
    const response = await fetch(`${baseURL}/build`, {
      method: 'POST',
      headers: new Headers({ 
        Authorization: `Bearer ${getAccessToken()}`,
        'Content-type': 'application/json; charset=utf-8' }),
      body: JSON.stringify({ name })
    });
    const ret = await response.json();
    return ret;
  }

  static async buildSchema(name: string): Promise<ILoadFiddleResponse> {
    const baseURL = await getServiceURL(ServiceTypes.Service);
    const response = await fetch(`${baseURL}/schema`, {
      method: 'POST',
      headers: new Headers({
        Authorization: `Bearer ${getAccessToken()}`,
        'Content-type': 'application/json; charset=utf-8' }),
      body: JSON.stringify({ name })
    });
    const ret = await response.json();
    return ret;
  }

  // TODO: wrap with handler post, get and show error
  static async testProject(name: string): Promise<string> {
    const baseURL = await getServiceURL(ServiceTypes.Service);
    const response = await fetch(`${baseURL}/test`, {
      method: 'POST',
      headers: new Headers({
        Authorization: `Bearer ${getAccessToken()}`,
        'Content-type': 'application/json; charset=utf-8' }),
      body: JSON.stringify({ name })
    });
    const message = await response.text();
    return message;
  }

  static async createTerminal(name: string, cols: number, rows: number): Promise<string> {
    const baseURL = await getServiceURL(ServiceTypes.Service);
    const response = await fetch(`${baseURL}/terminals?cols=${cols}&rows=${rows}&name=${name}`, {
      headers: new Headers({
        Authorization: `Bearer ${getAccessToken()}`,
      }),
      method: 'POST' });
    const processId = await response.text();
    return processId;
  }

  static async createTerminalSocket(pid: string): Promise<WebSocket> {
    const baseURL = await getServiceURL(ServiceTypes.Service);
    const baseWSURL = baseURL.replace(/^(?:https?:)?/, window.location.protocol.replace('http', 'ws'));
    return new WebSocket(`${baseWSURL}/terminals/${pid}`);
  }

  static async resizeTerminal(pid: string, cols: number, rows: number): Promise<any> {
    const baseURL = await getServiceURL(ServiceTypes.Service);
    await fetch(`${baseURL}/terminals/${pid}/size?cols=${cols}&rows=${rows}`, {
      headers: new Headers({
        Authorization: `Bearer ${getAccessToken()}`,
      }),
      method: 'POST' });
  }

  static async saveProject(project: Project, uploadedFiles?: File[]): Promise<ISaveFiddleResponse> {
    const files: IFiddleFile[] = [];
    // if there is no upload files, save current projects, otherwise save new uploadedFiles
    const processFile = (f: File) => {
      let data: string;
      let type: 'binary' | 'text';
      if (isBinaryFileType(f.type)) {
        data = base64EncodeBytes(new Uint8Array(f.data as ArrayBuffer));
        type = 'binary';
      } else {
        data = f.data as string;
        type = 'text';
      }
      const file = {
        name: f.getPath(project),
        data,
        type
      };
      files.push(file);
    };

    if (!Array.isArray(uploadedFiles)) {
      project.forEachFile(processFile, true, true);
    } else {
      // if there is directory, do loop
      for (let f of uploadedFiles) {
        if (f.type === FileType.Directory) {
          (f as Directory).forEachFile(processFile, true, true);
        } else {
          processFile(f);
        }
      }
    }

    return await this.saveJSON(
      {
        files
      },
      project.name
    );
  }

  static async loadFilesIntoProject(files: IFiddleFile[], project: Project, base: URL = null): Promise<any> {
    for (const f of files) {
      const type = fileTypeFromFileName(f.name);
      const file = project.newFile(f.name, type, false);
      let data: string | ArrayBuffer;
      if (f.data) {
        if (f.type === 'binary') {
          data = decodeRestrictedBase64ToBytes(f.data).buffer as ArrayBuffer;
        } else {
          data = f.data;
        }
      } else {
        const request = await fetch(new URL(f.name, base).toString());
        if (f.type === 'binary') {
          data = await request.arrayBuffer();
        } else {
          data = await request.text();
        }
      }
      file.setData(data);
    }
  }

  static lazyLoad(uri: string, status?: IStatusProvider): Promise<any> {
    return new Promise((resolve, reject) => {
      status && status.push('Loading ' + uri);
      const self = this;
      const d = window.document;
      const b = d.body;
      const e = d.createElement('script');
      e.async = true;
      e.src = uri;
      b.appendChild(e);
      e.onload = function() {
        status && status.pop();
        resolve(this);
      };
      // TODO: What about fail?
    });
  }

  static downloadLink: HTMLAnchorElement = null;
  static download(file: File) {
    if (!Service.downloadLink) {
      Service.downloadLink = document.createElement('a');
      Service.downloadLink.style.display = 'none';
      document.body.appendChild(Service.downloadLink);
    }

    const blobPart = isBinaryFileType(file.type) ? Buffer.from(file.getData()) : file.getData();
    // download binary with buffer otherwise using string
    const url = URL.createObjectURL(new Blob([blobPart], { type: 'application/octet-stream' }));
    Service.downloadLink.href = url;
    Service.downloadLink.download = file.name;
    if ((Service.downloadLink.href as any) !== document.location) {
      Service.downloadLink.click();
    }
  }

  static clangFormatModule: any = null;
  // Kudos to https://github.com/tbfleming/cib
  static async clangFormat(file: File, status?: IStatusProvider) {
    function format() {
      const result = Service.clangFormatModule.ccall('formatCode', 'string', ['string'], [file.buffer.getValue()]);
      file.buffer.setValue(result);
    }

    if (Service.clangFormatModule) {
      format();
    } else {
      await Service.lazyLoad('lib/clang-format.js', status);
      const response = await fetch('lib/clang-format.wasm');
      const wasmBinary = await response.arrayBuffer();
      const module: any = {
        postRun() {
          format();
        },
        wasmBinary
      };
      Service.clangFormatModule = Module(module);
    }
  }

  private static binaryExplorerMessageListener: (e: any) => void;

  static openBinaryExplorer(file: File) {
    window.open(
      '//wasdk.github.io/wasmcodeexplorer/?api=postmessage',
      '',
      'toolbar=no,ocation=no,directories=no,status=no,menubar=no,location=no,scrollbars=yes,resizable=yes,width=1024,height=568'
    );
    if (Service.binaryExplorerMessageListener) {
      window.removeEventListener('message', Service.binaryExplorerMessageListener, false);
    }
    Service.binaryExplorerMessageListener = (e: any) => {
      if (e.data.type === 'wasmexplorer-ready') {
        window.removeEventListener('message', Service.binaryExplorerMessageListener, false);
        Service.binaryExplorerMessageListener = null;
        const dataToSend = new Uint8Array((file.data as any).slice(0));
        e.source.postMessage(
          {
            type: 'wasmexplorer-load',
            data: dataToSend
          },
          '*',
          [dataToSend.buffer]
        );
      }
    };
    window.addEventListener('message', Service.binaryExplorerMessageListener, false);
  }

  static async import(path: string): Promise<any> {
    const { project, global } = getCurrentRunnerInfo();
    const context = new RewriteSourcesContext(project);
    context.logLn = console.log;
    context.createFile = (src: ArrayBuffer | string, type: string) => {
      const blob = new global.Blob([src], { type });
      return global.URL.createObjectURL(blob);
    };

    const url = processJSFile(context, path);
    // Create script tag to load ES module.
    const script = global.document.createElement('script');
    script.setAttribute('type', 'module');
    script.setAttribute('async', 'async');
    const id = `__import__${Math.random()
      .toString(36)
      .substr(2)}`;
    const scriptReady = new Promise((resolve, reject) => {
      global[id] = resolve;
    });
    script.textContent = `import * as i from '${url}'; ${id}(i);`;
    global.document.head.appendChild(script);
    const module = await scriptReady;
    // Module loaded -- cleaning up
    script.remove();
    delete global[id];
    return module;
  }

  static async compileMarkdownToHtml(src: string): Promise<string> {
    if (typeof showdown === 'undefined') {
      await Service.lazyLoad('lib/showdown.min.js');
    }
    const converter = new showdown.Converter({ tables: true, ghCodeBlocks: true });
    showdown.setFlavor('github');
    return converter.makeHtml(src);
  }
}


export const getCurrentUser = () => {
  try {
    const access_token = getAccessToken();
    if (access_token) {
      const data = jwtDecode(access_token) as any;
      // jwt decode
      return data.profile;
    }
  } catch (e) {

  }

  return null;
}

export const getAccessToken = () => {
  try {
    const u = JSON.parse(localStorage.getItem('__USER__'));
    return u.access_token;
  } catch (e) {
  }

  return null;
}<|MERGE_RESOLUTION|>--- conflicted
+++ resolved
@@ -18,29 +18,19 @@
  * OUT OF OR IN CONNECTION WITH THE SOFTWARE OR THE USE OR OTHER DEALINGS IN THE
  * SOFTWARE.
  */
-<<<<<<< HEAD
 import { File, Project, Directory, FileType, isBinaryFileType, fileTypeFromFileName } from './models';
 import { IStatusProvider } from './models/types';
 import { decodeRestrictedBase64ToBytes, base64EncodeBytes } from './util';
-=======
-import { File, Project, Directory, FileType, Problem, isBinaryFileType, fileTypeFromFileName, IStatusProvider } from './models';
-import { padLeft, padRight, isBranch, toAddress, decodeRestrictedBase64ToBytes, base64EncodeBytes } from './util';
->>>>>>> f92e69bc
 import { processJSFile, RewriteSourcesContext } from './utils/rewriteSources';
 import { getCurrentRunnerInfo } from './utils/taskRunner';
 import { getServiceURL, ServiceTypes } from './compilerServices/sendRequest';
-<<<<<<< HEAD
-=======
-
 import jwtDecode from 'jwt-decode';
-
 
 declare var capstone: {
   ARCH_X86: any;
   MODE_64: any;
   Cs: any;
 };
->>>>>>> f92e69bc
 
 declare var Module: ({}) => any;
 
@@ -136,7 +126,7 @@
   static async loadJSON(uri: string): Promise<ILoadFiddleResponse> {
     const baseURL = await getServiceURL(ServiceTypes.Service);
     const response = await fetch(`${baseURL}/project?name=${uri}`, {
-      headers: new Headers({ 
+      headers: new Headers({
         'Content-type': 'application/json; charset=utf-8',
         Authorization: `Bearer ${getAccessToken()}`
       })
@@ -152,7 +142,8 @@
         method: 'POST',
         headers: new Headers({
           Authorization: `Bearer ${getAccessToken()}`,
-          'Content-type': 'application/json; charset=utf-8' }),
+          'Content-type': 'application/json; charset=utf-8'
+        }),
         body: JSON.stringify(json)
       });
       const ret = await response.json();
@@ -178,9 +169,10 @@
     const baseURL = await getServiceURL(ServiceTypes.Service);
     const response = await fetch(`${baseURL}/file`, {
       method: 'POST',
-      headers: new Headers({ 
+      headers: new Headers({
         Authorization: `Bearer ${getAccessToken()}`,
-        'Content-type': 'application/json; charset=utf-8' }),
+        'Content-type': 'application/json; charset=utf-8'
+      }),
       body: JSON.stringify(json)
     });
     const ret = await response.json();
@@ -194,9 +186,10 @@
     const baseURL = await getServiceURL(ServiceTypes.Service);
     const response = await fetch(`${baseURL}/file`, {
       method: 'DELETE',
-      headers: new Headers({ 
+      headers: new Headers({
         Authorization: `Bearer ${getAccessToken()}`,
-        'Content-type': 'application/json; charset=utf-8' }),
+        'Content-type': 'application/json; charset=utf-8'
+      }),
       body: JSON.stringify(json)
     });
     const ret = await response.json();
@@ -213,7 +206,8 @@
       method: 'PUT',
       headers: new Headers({
         Authorization: `Bearer ${getAccessToken()}`,
-        'Content-type': 'application/json; charset=utf-8' }),
+        'Content-type': 'application/json; charset=utf-8'
+      }),
       body: JSON.stringify(json)
     });
     const ret = await response.json();
@@ -247,9 +241,10 @@
     const baseURL = await getServiceURL(ServiceTypes.Service);
     const response = await fetch(`${baseURL}/build`, {
       method: 'POST',
-      headers: new Headers({ 
+      headers: new Headers({
         Authorization: `Bearer ${getAccessToken()}`,
-        'Content-type': 'application/json; charset=utf-8' }),
+        'Content-type': 'application/json; charset=utf-8'
+      }),
       body: JSON.stringify({ name })
     });
     const ret = await response.json();
@@ -262,7 +257,8 @@
       method: 'POST',
       headers: new Headers({
         Authorization: `Bearer ${getAccessToken()}`,
-        'Content-type': 'application/json; charset=utf-8' }),
+        'Content-type': 'application/json; charset=utf-8'
+      }),
       body: JSON.stringify({ name })
     });
     const ret = await response.json();
@@ -276,7 +272,8 @@
       method: 'POST',
       headers: new Headers({
         Authorization: `Bearer ${getAccessToken()}`,
-        'Content-type': 'application/json; charset=utf-8' }),
+        'Content-type': 'application/json; charset=utf-8'
+      }),
       body: JSON.stringify({ name })
     });
     const message = await response.text();
@@ -287,9 +284,10 @@
     const baseURL = await getServiceURL(ServiceTypes.Service);
     const response = await fetch(`${baseURL}/terminals?cols=${cols}&rows=${rows}&name=${name}`, {
       headers: new Headers({
-        Authorization: `Bearer ${getAccessToken()}`,
-      }),
-      method: 'POST' });
+        Authorization: `Bearer ${getAccessToken()}`
+      }),
+      method: 'POST'
+    });
     const processId = await response.text();
     return processId;
   }
@@ -304,9 +302,10 @@
     const baseURL = await getServiceURL(ServiceTypes.Service);
     await fetch(`${baseURL}/terminals/${pid}/size?cols=${cols}&rows=${rows}`, {
       headers: new Headers({
-        Authorization: `Bearer ${getAccessToken()}`,
-      }),
-      method: 'POST' });
+        Authorization: `Bearer ${getAccessToken()}`
+      }),
+      method: 'POST'
+    });
   }
 
   static async saveProject(project: Project, uploadedFiles?: File[]): Promise<ISaveFiddleResponse> {
@@ -502,7 +501,6 @@
   }
 }
 
-
 export const getCurrentUser = () => {
   try {
     const access_token = getAccessToken();
@@ -511,19 +509,16 @@
       // jwt decode
       return data.profile;
     }
-  } catch (e) {
-
-  }
+  } catch (e) {}
 
   return null;
-}
+};
 
 export const getAccessToken = () => {
   try {
     const u = JSON.parse(localStorage.getItem('__USER__'));
     return u.access_token;
-  } catch (e) {
-  }
+  } catch (e) {}
 
   return null;
-}+};